--- conflicted
+++ resolved
@@ -2,37 +2,4 @@
 
 [![Build Status](https://travis-ci.org/databio/pypiper.svg?branch=master)](https://travis-ci.org/databio/pararead)
 
-<<<<<<< HEAD
-## Install
-
-`pararead` is hosted on pypi. Install with:
-
-```
-pip install --user pararead
-```
-
-Or, within active environment:
-```
-pip install --upgrade pararead
-```
-
-## Minimum working example
-
-In the `examples` folder you can find [examples/count_reads_basic.py](examples/count_reads_basic.py), which will count the number of reads in a sam/bam file in parallel.
-
-Run this on your bam file like this:
-
-```
-python count_reads.py file.bam -O output.txt --cores 2
-```
-
-Look at the code to see how this is implemented.
-
-## Developing tools that use pararead
-
-The main model provided is an abstract class called`ParaReadProcessor`, for which concrete children are created by implementing a `__call__` method. This creates a callable instance that is then mapped over chromosomes.
-
-The concept is generally described in this early [blog post](http://databio.org/posts/tabix_files.html), which initiated the project that eventually became `pararead`. More details will be forthcoming.
-=======
-A python package that simplifies parallel processing of DNA sequencing reads (BAM or SAM files), by parallelizing across chromosomes. The best place to learn more is at the [documentation](http://code.databio.org/pararead/).
->>>>>>> 5f92d53e
+A python package that simplifies parallel processing of DNA sequencing reads (BAM or SAM files), by parallelizing across chromosomes. The best place to learn more is at the [documentation](http://code.databio.org/pararead/).